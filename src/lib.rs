--- conflicted
+++ resolved
@@ -181,7 +181,24 @@
     }
 }
 
-<<<<<<< HEAD
+
+impl<K, Q: ?Sized, V> Index<&Q> for Cache<K, V>
+where
+    K: Eq + Hash + Borrow<Q>,
+    Q: Eq + Hash,
+{
+    type Output = V;
+
+    /// Returns a reference to the value corresponding to the supplied key.
+    ///
+    /// # Panics
+    ///
+    /// Panics if the key is not present in the `Cache`.
+    fn index(&self, index: &Q) -> &Self::Output {
+        self.get(index).expect("no entry found for key")
+    }
+}
+
 pub enum Entry<'a, K: 'a, V: 'a> {
     Occupied(OccupiedEntry<'a, K, V>),
     Vacant(VacantEntry<'a, K, V>),
@@ -245,21 +262,5 @@
     fn insert(self, v: V) -> &'a mut V {
         self.cache.insert(self.k.clone(), v);
         self.cache.get_mut(&self.k).unwrap()
-=======
-impl<K, Q: ?Sized, V> Index<&Q> for Cache<K, V>
-where
-    K: Eq + Hash + Borrow<Q>,
-    Q: Eq + Hash,
-{
-    type Output = V;
-
-    /// Returns a reference to the value corresponding to the supplied key.
-    ///
-    /// # Panics
-    ///
-    /// Panics if the key is not present in the `Cache`.
-    fn index(&self, index: &Q) -> &Self::Output {
-        self.get(index).expect("no entry found for key")
->>>>>>> 39cced77
     }
 }